'''
Implementation of the Standard Model Extension (SME)

Janni Nikolaides, Tom Stuttard
'''

import numpy as np
from deimos.utils.matrix_algebra import dagger


def get_sme_hamiltonian_isotropic(
    # Neutrino properties
    E,
    # LIV field properties
    a_eV,
    c,
) :
    '''
    Calculate the effective Hamiltonian for the isotropic model of the Standard Model Extension (SME).
    '''

    H_eff = a_eV + (E * c)   #TODO higher order

    return H_eff


def get_sme_hamiltonian_directional(
#amplitudes_effective_hamiltonian_sme(
    # Neutrino properties
    ra,
    dec,
    E,
    # M,
    # LIV field properties
    a_eV_x,
    a_eV_y,
    a_eV_z,
    c_tx,
    c_ty,
    c_tz,
    # e_m_x,
    # e_m_y,
    # e_m_z,
):
    """
    Calculate the effective Hamiltonian for the vector model of the Standard Model Extension (SME).

    The function calculates the effective Hamiltonian for the "vector model" of the SME. 
    It takes into account observer-dependent angles and amplitudes of the Lorentz-invariance violating physics
    specified by sme_a and sme_c. The result is the effective Hamiltonian at a given location for a neutrino source 
    located at (altitude, azimuth) on the sky and for a neutrino with energy E and propagating over a distance L.
    
    SME parameters are conventionally reported in the sun-centered celestial equatorial frame
    For simplicity, we approximate this frame to coincide with the earth-centered celestial equatorial frame
    Notes:
        Angles are to be provided in rad
    Returns: 
        3x3 matrix in flavor basis as ndarray
    References:
        - arXiv:hep-ph/0406255
        - arXiv:1010.4096 - note that this paper is now known to be wrong
    """

    #TODO Is this formalism dependent on the baseline being much smaller than the osc length (see https://arxiv.org/pdf/hep-ph/0406255.pdf page 2)? If so, this is a problem for atmo.....

    # print(a_eV_x, a_eV_y, a_eV_z, c_tx, c_ty, c_tz,'----')

    #
    # Coordinates
    #

    # celestial colatitude and longitude
    theta = np.pi/2 + dec 
    phi = ra 
    
    # spherical coordinates unit propagation vectors
    
    # r vector
    NX = np.sin(theta) * np.cos(phi)
    NY = np.sin(theta) * np.sin(phi)
<<<<<<< HEAD
    NZ = - np.cos(theta)
=======
    NZ = -np.cos(theta)
>>>>>>> 11122b6a
    
    # theta vector
    ThetaX = np.cos(theta)*np.cos(phi)
    ThetaY = np.cos(theta)*np.sin(phi)
    ThetaZ = -np.sin(theta)  
    
    # phi vector
    PhiX = -np.sin(phi)
    PhiY = np.cos(phi)
    PhiZ = 0
    
    # Polarization vector       #TODO doesn't seem to be used anywhere
    # PolX = 1/np.sqrt(2)*(ThetaX+1j*PhiX)
    # PolY = 1/np.sqrt(2)*(ThetaY+1j*PhiY)
    # PolZ = 1/np.sqrt(2)*(ThetaZ+1j*PhiZ)
    

    #
    # Amplitudes...
    #

    # the right ascension and declination of a neutrino are measured when detected. 
    # To account for the rotation of the earth during propagation we need to rotate
    # by R_z(-omega_sid*T_sid)
    # If ra and dec of source are known change sign of As. (As = -As)
    

    #
    # Mass independent operators
    #
    
    # Amplitude to be multiplied with sin(omega_sid L)
    As0 = -NY * a_eV_x + NX * a_eV_y
    As1 = + 2 * NY * c_tx - 2 * NX * c_ty
    As = As0 + E * As1

    # Amplitude to be multiplied with cos(omega_sid L)
    Ac0 = - NX * a_eV_x - NY * a_eV_y
    Ac1 = 2 * NX * c_tx + 2 * NY * c_ty
    Ac = Ac0 + E * Ac1

    #
    # Mass dependent operators
    #

    #TODO re-integrate this
    # Ac0_e_m = 1/2*(NX*e_m_x+NY*e_m_y)*dagger(M)+1/2*(M)*(NX*e_m_x+NY*e_m_y)
    # Ac += Ac0_e_m


    #
    # Put it all together
    #

    const = NZ * a_eV_z #TODO explain

    H_eff = Ac + const #TODO explain

    #TODO long baseline correction?

    return H_eff<|MERGE_RESOLUTION|>--- conflicted
+++ resolved
@@ -78,11 +78,7 @@
     # r vector
     NX = np.sin(theta) * np.cos(phi)
     NY = np.sin(theta) * np.sin(phi)
-<<<<<<< HEAD
-    NZ = - np.cos(theta)
-=======
     NZ = -np.cos(theta)
->>>>>>> 11122b6a
     
     # theta vector
     ThetaX = np.cos(theta)*np.cos(phi)
