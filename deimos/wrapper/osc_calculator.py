--- conflicted
+++ resolved
@@ -109,14 +109,6 @@
             raise Exception("Unrecognised tool : %s" % self.tool)
 
         # Set some default values for parameters
-<<<<<<< HEAD
-        # self.set_matter("vacuum")
-        mass_splitting_eV2, mixing_angles_rad, deltacp, mass_tex, _, flavors_tex, _, nu_colors = get_default_neutrino_definitions(self.num_neutrinos)
-        self.set_mixing_angles(*mixing_angles_rad, deltacp=deltacp)
-        self.set_mass_splittings(*mass_splitting_eV2)
-        self.set_tex_labels(flavor_tex=flavors_tex, mass_tex=mass_tex)
-        self.set_colors(nu_colors)
-=======
         self.set_matter("vacuum")
 
         if mass_splittings_eV2 is None :
@@ -140,7 +132,6 @@
         # Update osc params
         self.set_mixing_angles(*mixing_angles_rad, deltacp=deltacp_rad)
         self.set_mass_splittings(*mass_splittings_eV2)
->>>>>>> 11122b6a
         self.set_calc_basis(DEFAULT_CALC_BASIS)
         # self.set_decoherence_D_matrix_basis(DEFAULT_DECOHERENCE_GAMMA_BASIS)
 
@@ -228,18 +219,9 @@
                 nu_type,
                 interactions,
             ]
-<<<<<<< HEAD
-            if NUSQUIDS_DECOH_AVAIL :
-                self.nusquids = nuSQUIDSDecohAtm(*args)
-            else :
-                # self.nusquids = nsq.nuSQUIDSLIV(*args)
-                # self.nusquids = nsq.nuSQUIDSAtm(*args)
-                self.nusquids = nsq.nuSQUIDSLIVAtm(*args)
-=======
 
             if self._nusquids_variant is None :
                 self.nusquids = nsq.nuSQUIDSAtm(*args)
->>>>>>> 11122b6a
 
             elif self._nusquids_variant == "nuSQUIDSDecoh" :
                 assert NUSQUIDS_DECOH_AVAIL, "Could not find nuSQuIDS decoherence implementation"
@@ -253,21 +235,11 @@
                 raise Exception("Unknown nusquids varint : %s" % self._nusquids_variant)
             
             # Add tau regeneration
-<<<<<<< HEAD
-            if interactions :
-                self.nusquids.Set_TauRegeneration(True) #TODO results look wrong, disable for now and investigate
-
-        else :
-
-            # print(self.energy_nodes_GeV)
-
-=======
             # if interactions :
             #     self.nusquids.Set_TauRegeneration(True) #TODO results look wrong, disable for now and investigate #TODO what about NC regeneration?
 
         else :
 
->>>>>>> 11122b6a
             # Instantiate nuSQuIDS regular calculator
             if self.energy_nodes_GeV is False :
                 # Single-energy mode
@@ -612,49 +584,11 @@
 
     def set_std_osc(self) :
         '''
-<<<<<<< HEAD
-        Use standard oscillations (e.g. disable decoherence and SME)
-=======
         Use standard oscillations (e.g. disable any BSM effects)
->>>>>>> 11122b6a
         '''
 
         if self.tool == "nusquids" :
             self.set_calc_basis(DEFAULT_CALC_BASIS)
-<<<<<<< HEAD
-            # self.set_decoherence_D_matrix_basis(DEFAULT_CALC_BASIS)
-
-
-            #TODO REPLACE
-            #TODO REPLACE
-            #TODO REPLACE
-            #TODO REPLACE
-            #TODO REPLACE
-            #TODO REPLACE
-            #TODO REPLACE
-            #TODO REPLACE
-            #TODO REPLACE
-            #TODO REPLACE
-            #TODO REPLACE
-            #TODO REPLACE
-            # self.set_decoherence_D_matrix(D_matrix_eV=np.zeros((self.num_sun_basis_vectors,self.num_sun_basis_vectors)), n=0, E0_eV=1.)
-            #TODO REPLACE
-            #TODO REPLACE
-            #TODO REPLACE
-            #TODO REPLACE
-            #TODO REPLACE
-            #TODO REPLACE
-            #TODO REPLACE
-            #TODO REPLACE
-            #TODO REPLACE
-            #TODO REPLACE
-            #TODO REPLACE
-
-            # SME parameters are NxN matrices where N=num_neutrinos_states
-            nullMatrix = np.zeros((3,self.num_neutrinos,self.num_neutrinos))
-        
-            self.set_sme(directional=True, basis="mass", a_eV=nullMatrix, c=nullMatrix,e=nullMatrix)
-=======
 
             if self._nusquids_variant == "nuSQUIDSDecoh" :
                 # self.set_decoherence_D_matrix_basis(DEFAULT_CALC_BASIS)
@@ -664,7 +598,6 @@
                 null_matrix = np.zeros((3,self.num_neutrinos,self.num_neutrinos))
                 self.set_sme(directional=True, basis="mass", a_eV=null_matrix, c=null_matrix, e=null_matrix, ra_rad=0., dec_rad=0.)
         
->>>>>>> 11122b6a
         else :
             self._decoh_model_kw = None
             self._lightcone_model_kw = None
@@ -992,11 +925,7 @@
 
     def set_sme(self,
         directional, # bool
-<<<<<<< HEAD
-        basis,       # string: "mass" or "flavor"
-=======
         basis=None,       # string: "mass" or "flavor"
->>>>>>> 11122b6a
         a_eV=None,        # 3 x Num_Nu x Num_nu
         c=None,           # 3 x Num_Nu x Num_nu
         e=None,           # 3 x Num_Nu x Num_nu
@@ -1020,15 +949,9 @@
         if directional :   #TODO Maybe not relevant anymore? (Non-directional does currently not work in nuSQuIDS)
             operator_shape = (3, self.num_neutrinos, self.num_neutrinos) # shape is (num spatial dims, N, N), where N is num neutrino states
             if a_eV is None: 
-<<<<<<< HEAD
-                a_eV=np.zeros(operator_shape)
-            if c is None:
-                c=np.zeros(operator_shape)
-=======
                 a_eV = np.zeros(operator_shape)
             if c is None:
                 c = np.zeros(operator_shape)
->>>>>>> 11122b6a
             if e is None :
                 e = np.zeros(operator_shape)
 
@@ -1036,23 +959,15 @@
             assert isinstance(c, np.ndarray) and (c.shape == operator_shape) 
             assert isinstance(e, np.ndarray) and (e.shape == operator_shape) 
 
-<<<<<<< HEAD
-=======
             assert (ra_rad is not None) and (dec_rad is not None), "Must provide ra and dec when using directional SME"
 
->>>>>>> 11122b6a
         else :
             operator_shape = (self.num_neutrinos, self.num_neutrinos) # shape is (N, N), where N is num neutrino states
             assert isinstance(a_eV, np.ndarray) and (a_eV.shape == operator_shape)
             assert isinstance(c, np.ndarray) and (c.shape == operator_shape) 
-<<<<<<< HEAD
-            # if e is not None: e=None #TODO remove this line once e is implemented
-            # assert e is None
-=======
             assert e is None, "e not implemented yet for isotropic SME"
 
             assert (ra_rad is None) and (dec_rad is None), "ra and dec not relevent for isotropic SME"
->>>>>>> 11122b6a
 
 
         #
@@ -1060,32 +975,9 @@
         #
 
         if self.tool == "nusquids" :
-<<<<<<< HEAD
-
-            if directional :
-                self.sme_opts = {
-                    "directional" : True,
-                    "basis" : basis,
-                    "a_eV" : a_eV,
-                    "c" : c,
-                    "e": e,
-                }
-            else :
-                self.sme_opts = {
-                    "directional" : False,
-                    "basis" : basis,
-                    "a_eV" : a_eV,
-                    "c" : c,
-                    "e": e,
-                }
-
-                
-
-=======
             assert directional, "Istropic SME not implemented in nuSQuIDS yet"
             assert basis == "mass", "Only mass basis SME implemented in nuSQuIDS currently"
             self.nusquids.Set_LIVCoefficient(a_eV, c, e, ra_rad, dec_rad)
->>>>>>> 11122b6a
 
         elif self.tool == "deimos" :
             if directional :
@@ -1224,15 +1116,8 @@
         if isinstance(energy_GeV, (list, np.ndarray)) :
             single_energy, energy_size = False, len(energy_GeV)
         else :
-<<<<<<< HEAD
-            if distance_km is None and coszen is not None :
-                distance_km = calc_path_length_from_coszen(coszen)
-                print("WARNING : `distance_km` is calculated from `coszen` in non-atmospheric mode")
-            # assert ( (distance_km is not None) and (coszen is None) ), "Must provide `distance_km` (and not `coszen`) in non-atmospheric mode" 
-=======
             assert isinstance(energy_GeV, numbers.Number)
             single_energy, energy_size = True, 1
->>>>>>> 11122b6a
 
         # Indexing
         if initial_flavor is not None :
@@ -1242,14 +1127,6 @@
         # Handle atmospheric mode
         #
         
-<<<<<<< HEAD
-        # If skymap is being plotted with healpix
-        self.skymap_use = False
-        # Set coszen values to the values corresponding to the different pixels of the healpix map
-        if self.skymap_use:
-            coszen = self._neutrino_source_kw["coszen"]
-        
-=======
         if self.atmospheric :
 
             # Want coszen, not distance
@@ -1279,7 +1156,6 @@
 
 
 
->>>>>>> 11122b6a
         #
         # Calculate
         #
@@ -1639,11 +1515,7 @@
 
             # Init results container
             # results = np.full( (energy_GeV.size, coszen.size, final_flavors.size, 2 ), np.NaN )
-<<<<<<< HEAD
-            results = np.full( (energy_GeV.size, coszen.size, final_flavors.size), np.NaN )  #removed dimension 2 (don't know what it is for)
-=======
             results = np.full( (energy_GeV.size, coszen.size, final_flavors.size ), np.NaN )
->>>>>>> 11122b6a
 
             # Determine shape of initial state vector
             state_shape = [ self.nusquids.GetNumCos(), self.nusquids.GetNumE() ]
@@ -1715,237 +1587,6 @@
 
                 #TODO keep evolving from previous (shorter) distance node rather than re-calculating from 0 every time (for efficiency)?
 
-<<<<<<< HEAD
-                # Set then track, taking medium into account
-                
-                
-
-                if self._matter == "vacuum" :
-                    self.nusquids.Set_Track(nsq.Vacuum.Track(L*self.units.km))                  # Set track distance and medium
-                    self.nusquids.Set_initial_state( initial_state, nsq.Basis.flavor )          # Set initial flavor
-                    self.nusquids.EvolveState()                                                 # Evolve for the track distance
-
-
-                elif self._matter == "constant" :
-                    self.nusquids.Set_Track(nsq.ConstantDensity.Track(L*self.units.km))         # Set track distance and medium
-                    self.nusquids.Set_initial_state( initial_state, nsq.Basis.flavor )          # Set initial flavor
-                    self.nusquids.EvolveState()                                                 # Evolve for the track distance
-
-
-
-                elif (self._matter == "three layer") and (self.matter_opts is not None):
-
-                    # define the three layers
-                    
-                    matter_density_1 = self.matter_opts["matter_density_1"]
-                    matter_density_2 = self.matter_opts["matter_density_2"]
-                    matter_density_3 = self.matter_opts["matter_density_3"]
-                    electron_fraction_1 = self.matter_opts["electron_fraction_1"]
-                    electron_fraction_2 = self.matter_opts["electron_fraction_2"]
-                    electron_fraction_3 = self.matter_opts["electron_fraction_3"]
-
-
-                    # Evolve the state in three layers
-                    # In first if-statement: use body1 until 1/3 of the distance
-                    # In second if-statement: fist use body1 until 1/3 of the distance and then use body2 for the remaining distance (L-(1/3)*totalt_distance)
-                    # In third if-statement: fist use body1 until 1/3 of the total distance, then use body2 until 1/3 of the total distance and then use body3 for the remaining distance (L-(2/3)*totalt_distance)
-                    # Evolve the state between each layer but only set initial state once
-                    
-                    # LAYER 1:
-                    if i_L < (1/3)*len(distance_km) :
-                        self.nusquids.Set_Body(nsq.ConstantDensity(matter_density_1, electron_fraction_1))
-                        self.nusquids.Set_Track(nsq.ConstantDensity(matter_density_1, electron_fraction_1).Track(L*self.units.km))
-                        self.nusquids.Set_initial_state( initial_state, nsq.Basis.flavor )
-                        self.nusquids.EvolveState()
-
-                    # LAYER 2:
-                    elif (i_L < (2/3)*len(distance_km)) and (i_L >= (1/3)*len(distance_km)):
-                        self.nusquids.Set_Body(nsq.ConstantDensity(matter_density_1, electron_fraction_1))
-                        self.nusquids.Set_Track(nsq.ConstantDensity(matter_density_1, electron_fraction_1).Track((1/3)*distance_km[-1]*self.units.km))
-                        self.nusquids.Set_initial_state( initial_state, nsq.Basis.flavor )
-                        self.nusquids.EvolveState()
-
-                        self.nusquids.Set_Body(nsq.ConstantDensity(matter_density_2, electron_fraction_2))
-                        self.nusquids.Set_Track(nsq.ConstantDensity(matter_density_2, electron_fraction_2).Track((L-(1/3)*distance_km[-1])*self.units.km))
-                        self.nusquids.EvolveState()
-
-                    # LAYER 3:
-                    else :
-                        self.nusquids.Set_Body(nsq.ConstantDensity(matter_density_1, electron_fraction_1))
-                        self.nusquids.Set_Track(nsq.ConstantDensity(matter_density_1, electron_fraction_1).Track((1/3)*distance_km[-1]*self.units.km))
-                        self.nusquids.Set_initial_state( initial_state, nsq.Basis.flavor )
-                        self.nusquids.EvolveState()
-
-                        self.nusquids.Set_Body(nsq.ConstantDensity(matter_density_2, electron_fraction_2))
-                        self.nusquids.Set_Track(nsq.ConstantDensity(matter_density_2, electron_fraction_2).Track(((1/3)*distance_km[-1])*self.units.km))
-                        self.nusquids.EvolveState()
-
-                        self.nusquids.Set_Body(nsq.ConstantDensity(matter_density_3, electron_fraction_3))
-                        self.nusquids.Set_Track(nsq.ConstantDensity(matter_density_3, electron_fraction_3).Track((L-(2/3)*distance_km[-1])*self.units.km))
-                        self.nusquids.EvolveState()
-
-
-                
-
-
-
-
-                elif (self._matter == "simple earth"):
-                    # assert self.matter_opts is not None, "matter_opts are preset for simple earth model"
-                    assert np.isclose(distance_km[-1], 12742.0, atol=1.), "distance_km[-1] must be equal to the radius of the earth (12742 km)" 
-
-                    # Simple Earth goes through 3 layers: mantle, outer core and inner core
-
-                    # Reference to layer data:
-                    # Preliminary reference Earth model - Adam M. Dziewonski and Don L. Anderson
-
-                    # define propagation distances through each of the earts layers 
-                    inner_core_thickness_km = 1221.5*2          #x2 because 1221 is the radius
-                    outer_core_thicknes_km = 3480.0-1221.5      #3480 is the outer core radius
-                    mantle_thickness_km = 5701.0-3480.0         #5701 is the mantle radius
-                    transition_and_crust_thickness_km = 6371.0-5701.0 #6371 is the earth radius
-
-                    #for simplicity is the transition and crust layer treated as part of the mantle (quite thin layers) #TODO maybe implement layers for both transition and crust, as densities vary a lot
-                    mantle_thickness_km = mantle_thickness_km + transition_and_crust_thickness_km
-
-                    
-
-                    # define the matter densities (g/cm3) and electron fractions for each of the earths layers
-                    electron_fraction = 0.5
-                    matter_density_mantle = 7.957
-                    matter_density_outer_core = 12.58
-                    matter_density_inner_core = 13.08
-
-                    # Evolve the state through the layers: mantle, outer core, inner core, outer core, mantle
-
-                    D_earth = distance_km[-1]
-                    N_L = len(distance_km)
-
-
-                    # layer index boundaries for if-statements
-                    mantle_index_boundary = (mantle_thickness_km/D_earth)*N_L 
-                    outer_core_index_boundary = ((mantle_thickness_km+outer_core_thicknes_km)/D_earth)*N_L
-                    inner_core_index_boundary = ((mantle_thickness_km+outer_core_thicknes_km+inner_core_thickness_km)/D_earth)*N_L
-                    second_outer_core_index_boundary = ((mantle_thickness_km+outer_core_thicknes_km+inner_core_thickness_km+outer_core_thicknes_km)/D_earth)*N_L
-
-
-                     # LAYER 1: MANTLE
-                    
-                    if i_L < mantle_index_boundary :
-                        prop_dist = L*self.units.km
-                        self.nusquids.Set_Body(nsq.ConstantDensity(matter_density_mantle, electron_fraction))
-                        self.nusquids.Set_Track(nsq.ConstantDensity(matter_density_mantle, electron_fraction).Track(prop_dist))
-                        self.nusquids.Set_initial_state( initial_state, nsq.Basis.flavor )
-                        self.nusquids.EvolveState()
-                    
-
-
-                    # LAYER 2: OUTER CORE
-                    
-                    elif (i_L < outer_core_index_boundary) and (i_L >= mantle_index_boundary):
-                    
-                        prop_dist_mantle = mantle_thickness_km*self.units.km
-                        prop_dist_outer_core = (L-mantle_thickness_km)*self.units.km
-
-                        self.nusquids.Set_Body(nsq.ConstantDensity(matter_density_mantle, electron_fraction))
-                        self.nusquids.Set_Track(nsq.ConstantDensity(matter_density_mantle, electron_fraction).Track(prop_dist_mantle))
-                        self.nusquids.Set_initial_state( initial_state, nsq.Basis.flavor )
-                        self.nusquids.EvolveState()
-
-                        self.nusquids.Set_Body(nsq.ConstantDensity(matter_density_outer_core, electron_fraction))
-                        self.nusquids.Set_Track(nsq.ConstantDensity(matter_density_outer_core, electron_fraction).Track(prop_dist_outer_core))
-                        self.nusquids.EvolveState()
-
-
-                    # LAYER 3: INNER CORE
-
-                    elif (i_L < inner_core_index_boundary) and (i_L >= outer_core_index_boundary):
-                    
-                        prop_dist_mantle = mantle_thickness_km*self.units.km
-                        prop_dist_outer_core = outer_core_thicknes_km*self.units.km
-                        prop_dist_inner_core = (L-(mantle_thickness_km+outer_core_thicknes_km))*self.units.km
-
-                        self.nusquids.Set_Body(nsq.ConstantDensity(matter_density_mantle, electron_fraction))
-                        self.nusquids.Set_Track(nsq.ConstantDensity(matter_density_mantle, electron_fraction).Track(prop_dist_mantle))
-                        self.nusquids.Set_initial_state( initial_state, nsq.Basis.flavor )
-                        self.nusquids.EvolveState()
-
-                        self.nusquids.Set_Body(nsq.ConstantDensity(matter_density_outer_core, electron_fraction))
-                        self.nusquids.Set_Track(nsq.ConstantDensity(matter_density_outer_core, electron_fraction).Track(prop_dist_outer_core))
-                        self.nusquids.EvolveState()
-
-                        self.nusquids.Set_Body(nsq.ConstantDensity(matter_density_inner_core, electron_fraction))
-                        self.nusquids.Set_Track(nsq.ConstantDensity(matter_density_inner_core, electron_fraction).Track(prop_dist_inner_core))
-                        self.nusquids.EvolveState()
-                    
-
-                    # LAYER 4: SECOND OUTER CORE
-
-                    elif (i_L < second_outer_core_index_boundary) and (i_L >= inner_core_index_boundary):
-                    
-                        prop_dist_mantle = mantle_thickness_km*self.units.km
-                        prop_dist_outer_core = outer_core_thicknes_km*self.units.km
-                        prop_dist_inner_core = inner_core_thickness_km*self.units.km
-                        prop_dist_second_outer_core = (L-(mantle_thickness_km+outer_core_thicknes_km+inner_core_thickness_km))*self.units.km
-
-                        self.nusquids.Set_Body(nsq.ConstantDensity(matter_density_mantle, electron_fraction))
-                        self.nusquids.Set_Track(nsq.ConstantDensity(matter_density_mantle, electron_fraction).Track(prop_dist_mantle))
-                        self.nusquids.Set_initial_state( initial_state, nsq.Basis.flavor )
-                        self.nusquids.EvolveState()
-
-                        self.nusquids.Set_Body(nsq.ConstantDensity(matter_density_outer_core, electron_fraction))
-                        self.nusquids.Set_Track(nsq.ConstantDensity(matter_density_outer_core, electron_fraction).Track(prop_dist_outer_core))
-                        self.nusquids.EvolveState()
-
-                        self.nusquids.Set_Body(nsq.ConstantDensity(matter_density_inner_core, electron_fraction))
-                        self.nusquids.Set_Track(nsq.ConstantDensity(matter_density_inner_core, electron_fraction).Track(prop_dist_inner_core))
-                        self.nusquids.EvolveState()
-
-                        self.nusquids.Set_Body(nsq.ConstantDensity(matter_density_outer_core, electron_fraction))
-                        self.nusquids.Set_Track(nsq.ConstantDensity(matter_density_outer_core, electron_fraction).Track(prop_dist_second_outer_core))
-                        self.nusquids.EvolveState()
-
-
-                    # LAYER 5: SECOND MANTLE
-                    elif i_L >= second_outer_core_index_boundary:
-                    
-                        prop_dist_mantle = mantle_thickness_km*self.units.km
-                        prop_dist_outer_core = outer_core_thicknes_km*self.units.km
-                        prop_dist_inner_core = inner_core_thickness_km*self.units.km
-                        prop_dist_second_outer_core = outer_core_thicknes_km*self.units.km
-                        prop_dist_second_mantle = (L-(mantle_thickness_km+outer_core_thicknes_km+inner_core_thickness_km+outer_core_thicknes_km))*self.units.km
-
-                        
-
-                        self.nusquids.Set_Body(nsq.ConstantDensity(matter_density_mantle, electron_fraction))
-                        self.nusquids.Set_Track(nsq.ConstantDensity(matter_density_mantle, electron_fraction).Track(prop_dist_mantle))
-                        self.nusquids.Set_initial_state( initial_state, nsq.Basis.flavor )
-                        self.nusquids.EvolveState()
-
-                        self.nusquids.Set_Body(nsq.ConstantDensity(matter_density_outer_core, electron_fraction))
-                        self.nusquids.Set_Track(nsq.ConstantDensity(matter_density_outer_core, electron_fraction).Track(prop_dist_outer_core))
-                        self.nusquids.EvolveState()
-
-                        self.nusquids.Set_Body(nsq.ConstantDensity(matter_density_inner_core, electron_fraction))
-                        self.nusquids.Set_Track(nsq.ConstantDensity(matter_density_inner_core, electron_fraction).Track(prop_dist_inner_core))
-                        self.nusquids.EvolveState()
-
-                        self.nusquids.Set_Body(nsq.ConstantDensity(matter_density_outer_core, electron_fraction))
-                        self.nusquids.Set_Track(nsq.ConstantDensity(matter_density_outer_core, electron_fraction).Track(prop_dist_second_outer_core))
-                        self.nusquids.EvolveState()
-
-                        self.nusquids.Set_Body(nsq.ConstantDensity(matter_density_mantle, electron_fraction))
-                        self.nusquids.Set_Track(nsq.ConstantDensity(matter_density_mantle, electron_fraction).Track(prop_dist_second_mantle))
-                        self.nusquids.EvolveState()
-
-
-
-
-
-                else :
-                    raise Exception("Unknown body : %s" % body) 
-                
-=======
                 # Set the track (e.g. neutrino travel path), taking medium into account. Then propagate
                 if self._matter_settings["matter"] == "vacuum" :
 
@@ -1963,7 +1604,7 @@
 
                 elif self._matter_settings["matter"] == "layers" :
 
-                    # Layers on constant density are a bit more tricky. Step through them, evolving the state though each later, then changing density and continuing the state evolution (wuthout resetting it)
+                    # Layers on constant density are a bit more tricky. Step through them, evolving the state though each later, then changing density and continuing the state evolution (without resetting it)
                     # Take care to cut off when reach the requested propagation distance
 
                     # Check the layers cover the full path length
@@ -1999,7 +1640,6 @@
                 #
                 # Evaluate final state
                 #
->>>>>>> 11122b6a
 
                 # Loop over energies
                 for i_e, E in enumerate(energy_GeV) :
@@ -2195,21 +1835,9 @@
         # DensityMatrixOscSolver doesn't like decending distance values in the input arrays,
         # and this is what you get from coszen arrays often
         flip = False
-<<<<<<< HEAD
-        if self._sme_model_kw:
-            # pass
-            if distance_km[-1] < distance_km[0] : 
-                flip = True
-                distance_km = np.flip(distance_km)
-        else:
-            if distance_km[-1] < distance_km[0] : 
-                flip = True
-                distance_km = np.flip(distance_km)
-=======
         if distance_km[-1] < distance_km[0] : 
             flip = True
             distance_km = np.flip(distance_km)
->>>>>>> 11122b6a
 
         # Run solver
         # 'results' has shape [N energy, N distance, N flavor]
